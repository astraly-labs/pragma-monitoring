extern crate diesel;
extern crate dotenv;

// Configuration
mod config;
// Error handling
mod error;
// Database models
mod models;
// Monitoring functions
mod monitoring;
// Processing functions
mod processing;
// Database schema
mod schema;
// Constants
mod constants;
// Types
mod types;
// Utils
mod utils;

#[cfg(test)]
mod tests;

use std::collections::HashMap;
use std::time::Duration;
use std::{env, vec};

use deadpool::managed::Pool;
use diesel_async::AsyncPgConnection;
use diesel_async::pooled_connection::AsyncDieselConnectionManager;
use dotenv::dotenv;
use moka::future::Cache;
use monitoring::price_deviation::CoinPricesDTO;
use tokio::task::JoinHandle;
use tokio::time::interval;

use config::{DataType, get_config, periodic_config_update};
use processing::common::{check_publisher_balance, data_indexers_are_synced};
use tracing::instrument;
use utils::{log_monitoring_results, log_tasks_results};

#[derive(Debug)]
struct MonitoringTask {
    name: String,
    handle: JoinHandle<()>,
}

#[tokio::main]
#[tracing::instrument]
async fn main() {
    // Load environment variables from .env file
    dotenv().ok();

    let otel_endpoint = std::env::var("OTEL_EXPORTER_OTLP_ENDPOINT")
<<<<<<< HEAD
        .unwrap_or_else(|_| "http://localhost:4317".to_string());
    pragma_common::telemetry::init_telemetry("pragma-monitoring".into(), otel_endpoint, None)
=======
        .unwrap_or_else(|_| "http://signoz.dev.pragma.build:4317".to_string());

    pragma_common::telemetry::init_telemetry("pragma-monitoring", Some(otel_endpoint))
>>>>>>> 52dda22f
        .expect("Failed to initialize telemetry");

    // Define the pairs to monitor
    let monitoring_config = get_config(None).await;
    tracing::info!("Successfully fetched config: {:?}", monitoring_config);

    let database_url: String = env::var("DATABASE_URL").expect("DATABASE_URL must be set");
    let config = AsyncDieselConnectionManager::<diesel_async::AsyncPgConnection>::new(database_url);
    let pool = Pool::builder(config).build().unwrap();

    // Monitor spot/future in parallel
    let monitoring_tasks = spawn_monitoring_tasks(pool.clone()).await;
    handle_task_results(monitoring_tasks).await;
}

#[instrument(skip_all)]
async fn spawn_monitoring_tasks(
    pool: Pool<AsyncDieselConnectionManager<AsyncPgConnection>>,
) -> Vec<MonitoringTask> {
    let cache = Cache::new(10_000);

    let tasks = vec![
        MonitoringTask {
            name: "Config Update".to_string(),
            handle: tokio::spawn(periodic_config_update()),
        },
        MonitoringTask {
            name: "Spot Monitoring".to_string(),
            handle: tokio::spawn(onchain_monitor(
                pool.clone(),
                true,
                &DataType::Spot,
                cache.clone(),
            )),
        },
        // MonitoringTask {
        //     name: "Future Monitoring".to_string(),
        //     handle: tokio::spawn(onchain_monitor(
        //         pool.clone(),
        //         true,
        //         &DataType::Future,
        //         cache.clone(),
        //     )),
        // },
        MonitoringTask {
            name: "Publisher Monitoring".to_string(),
            handle: tokio::spawn(publisher_monitor(pool.clone(), false)),
        },
        // MonitoringTask {
        //     name: "API Monitoring".to_string(),
        //     handle: tokio::spawn(api_monitor(cache.clone())),
        // },
    ];

    tasks
}

#[instrument]
async fn handle_task_results(tasks: Vec<MonitoringTask>) {
    let mut results = HashMap::new();
    for task in tasks {
        let result = task.handle.await;
        results.insert(task.name, result);
    }
    log_monitoring_results(results);
}

#[instrument(skip(cache))]
pub(crate) async fn api_monitor(cache: Cache<(String, u64), CoinPricesDTO>) {
    let monitoring_config = get_config(None).await;
    tracing::info!("[API] Monitoring API..");

    let mut interval = interval(Duration::from_secs(30));

    loop {
        interval.tick().await; // Wait for the next tick

        let mut tasks: Vec<_> = monitoring_config
            .sources(DataType::Spot)
            .iter()
            .flat_map(|(pair, _)| {
                let my_cache = cache.clone();
                vec![tokio::spawn(Box::pin(
                    processing::api::process_data_by_pair(pair.clone(), my_cache),
                ))]
            })
            .collect();

        tasks.push(tokio::spawn(Box::pin(
            processing::api::process_sequencer_data(),
        )));

        let results: Vec<_> = futures::future::join_all(tasks).await;
        log_tasks_results("API", results);
    }
}

#[instrument(skip_all)]
pub(crate) async fn onchain_monitor(
    pool: Pool<AsyncDieselConnectionManager<AsyncPgConnection>>,
    wait_for_syncing: bool,
    data_type: &DataType,
    cache: Cache<(String, u64), CoinPricesDTO>,
) {
    let mut interval = interval(Duration::from_secs(30));

    loop {
        interval.tick().await; // Wait for the next tick

        // Skip if indexer is still syncing
        if wait_for_syncing && !data_indexers_are_synced(data_type).await {
            continue;
        }

        // Get fresh config for each iteration
        let monitoring_config = get_config(None).await;

        // Clone the sources map before moving into tasks
        let sources_map = monitoring_config.sources(data_type.clone());

        let tasks: Vec<_> = sources_map
            .iter()
            .flat_map(|(pair, sources)| {
                let pair = pair.clone();
                let sources = sources.clone();
                let pair_tasks = match data_type {
                    DataType::Spot => {
                        vec![
                            tokio::spawn(Box::pin(processing::spot::process_data_by_pair(
                                pool.clone(),
                                pair.clone(),
                                cache.clone(),
                            ))),
                            tokio::spawn(Box::pin(
                                processing::spot::process_data_by_pair_and_sources(
                                    pool.clone(),
                                    pair.clone(),
                                    sources.to_vec(),
                                    cache.clone(),
                                ),
                            )),
                        ]
                    }
                    DataType::Future => {
                        vec![
                            tokio::spawn(Box::pin(processing::future::process_data_by_pair(
                                pool.clone(),
                                pair.clone(),
                                cache.clone(),
                            ))),
                            tokio::spawn(Box::pin(
                                processing::future::process_data_by_pair_and_sources(
                                    pool.clone(),
                                    pair.clone(),
                                    sources.to_vec(),
                                    cache.clone(),
                                ),
                            )),
                        ]
                    }
                };

                pair_tasks
            })
            .collect();

        let results: Vec<_> = futures::future::join_all(tasks).await;
        log_tasks_results(data_type.into(), results);
    }
}

#[instrument(skip(pool))]
pub(crate) async fn publisher_monitor(
    pool: Pool<AsyncDieselConnectionManager<AsyncPgConnection>>,
    wait_for_syncing: bool,
) {
    tracing::info!("[PUBLISHERS] Monitoring Publishers..");

    let mut interval = interval(Duration::from_secs(30));
    let monitoring_config: arc_swap::Guard<std::sync::Arc<config::Config>> = get_config(None).await;

    loop {
        interval.tick().await; // Wait for the next tick

        // Skip if indexer is still syncing
        if wait_for_syncing && !data_indexers_are_synced(&DataType::Spot).await {
            continue;
        }

        let tasks: Vec<_> = monitoring_config
            .all_publishers()
            .iter()
            .flat_map(|(publisher, address)| {
                vec![
                    tokio::spawn(Box::pin(check_publisher_balance(
                        publisher.clone(),
                        *address,
                    ))),
                    tokio::spawn(Box::pin(processing::spot::process_data_by_publisher(
                        pool.clone(),
                        publisher.clone(),
                    ))),
                    tokio::spawn(Box::pin(processing::future::process_data_by_publisher(
                        pool.clone(),
                        publisher.clone(),
                    ))),
                ]
            })
            .collect();

        let results: Vec<_> = futures::future::join_all(tasks).await;
        log_tasks_results("PUBLISHERS", results);
    }
}<|MERGE_RESOLUTION|>--- conflicted
+++ resolved
@@ -54,14 +54,8 @@
     dotenv().ok();
 
     let otel_endpoint = std::env::var("OTEL_EXPORTER_OTLP_ENDPOINT")
-<<<<<<< HEAD
         .unwrap_or_else(|_| "http://localhost:4317".to_string());
     pragma_common::telemetry::init_telemetry("pragma-monitoring".into(), otel_endpoint, None)
-=======
-        .unwrap_or_else(|_| "http://signoz.dev.pragma.build:4317".to_string());
-
-    pragma_common::telemetry::init_telemetry("pragma-monitoring", Some(otel_endpoint))
->>>>>>> 52dda22f
         .expect("Failed to initialize telemetry");
 
     // Define the pairs to monitor
