extern crate diesel;
extern crate dotenv;

// Configuration
mod config;
// Error handling
mod error;
// Database models
mod models;
// Monitoring functions
mod monitoring;
// Processing functions
mod processing;
// Server
mod server;
// Database schema
mod schema;
// Constants
mod constants;
// Types
mod types;
// Utils
mod utils;
// Evm Config utils
mod evm;

#[cfg(test)]
mod tests;

use std::collections::HashMap;
use std::time::Duration;
use std::{env, vec};

use alloy::primitives::address;
use deadpool::managed::Pool;
use diesel_async::pooled_connection::AsyncDieselConnectionManager;
use diesel_async::AsyncPgConnection;
use dotenv::dotenv;
use tokio::task::JoinHandle;
use tokio::time::interval;

use config::{get_config, init_long_tail_asset_configuration, periodic_config_update, DataType};
use processing::common::{check_publisher_balance, data_indexers_are_synced, indexers_are_synced};
use utils::{is_long_tail_asset, log_monitoring_results, log_tasks_results};

struct MonitoringTask {
    name: String,
    handle: JoinHandle<()>,
}


#[tokio::main]
async fn main() {
    env_logger::init();

    // Load environment variables from .env file
    dotenv().ok();

    // Define the pairs to monitor
    let monitoring_config = get_config(None).await;
    log::info!("Successfully fetched config: {:?}", monitoring_config);
    tokio::spawn(server::run_metrics_server());

    let database_url: String = env::var("DATABASE_URL").expect("DATABASE_URL must be set");
    let config = AsyncDieselConnectionManager::<diesel_async::AsyncPgConnection>::new(database_url);
    let pool = Pool::builder(config).build().unwrap();

    // Set the long tail asset list
    init_long_tail_asset_configuration();

    // Monitor spot/future in parallel
    let monitoring_tasks = spawn_monitoring_tasks(pool.clone(), &monitoring_config).await;
    handle_task_results(monitoring_tasks).await;
}

async fn spawn_monitoring_tasks(
    pool: Pool<AsyncDieselConnectionManager<AsyncPgConnection>>,
    monitoring_config: &config::Config,
) -> Vec<MonitoringTask> {
    let mut tasks = vec![
        MonitoringTask {
            name: "Config Update".to_string(),
            handle: tokio::spawn(periodic_config_update()),
        },
        MonitoringTask {
            name: "Spot Monitoring".to_string(),
            handle: tokio::spawn(onchain_monitor(pool.clone(), true, &DataType::Spot)),
        },
        MonitoringTask {
            name: "Future Monitoring".to_string(),
            handle: tokio::spawn(onchain_monitor(pool.clone(), true, &DataType::Future)),
        },
        MonitoringTask {
            name: "Publisher Monitoring".to_string(),
            handle: tokio::spawn(publisher_monitor(pool.clone(), false)),
        },
    ];

    if monitoring_config.is_pragma_chain() {
        tasks.push(MonitoringTask {
            name: "Hyperlane Dispatches Monitoring".to_string(),
            handle: tokio::spawn(hyperlane_dispatch_monitor(pool.clone(), true)),
        });
    } else {
        tasks.push(MonitoringTask {
            name: "API Monitoring".to_string(),
            handle: tokio::spawn(api_monitor()),
        });
        tasks.push(MonitoringTask {
            name: "VRF Monitoring".to_string(),
            handle: tokio::spawn(vrf_monitor(pool.clone())),
        });
    }

    tasks
}

async fn handle_task_results(tasks: Vec<MonitoringTask>) {
    let mut results = HashMap::new();
    for task in tasks {
        let result = task.handle.await;
        results.insert(task.name, result);
    }
    log_monitoring_results(results);
}

pub(crate) async fn api_monitor() {
    let monitoring_config = get_config(None).await;
    log::info!("[API] Monitoring API..");

    let mut interval = interval(Duration::from_secs(30));

    loop {
        interval.tick().await; // Wait for the next tick

        let mut tasks: Vec<_> = monitoring_config
            .sources(DataType::Spot)
            .iter()
            .flat_map(|(pair, sources)| {
                if is_long_tail_asset(pair) {
                    vec![tokio::spawn(Box::pin(
                        processing::api::process_long_tail_assets(pair.clone(), sources.clone()),
                    ))]
                } else {
                    vec![tokio::spawn(Box::pin(
                        processing::api::process_data_by_pair(pair.clone()),
                    ))]
                }
            })
            .collect();

        tasks.push(tokio::spawn(Box::pin(
            processing::api::process_sequencer_data(),
        )));

        let results: Vec<_> = futures::future::join_all(tasks).await;
        log_tasks_results("API", results);
    }
}

pub(crate) async fn onchain_monitor(
    pool: Pool<AsyncDieselConnectionManager<AsyncPgConnection>>,
    wait_for_syncing: bool,
    data_type: &DataType,
) {
    let monitoring_config = get_config(None).await;

    let mut interval = interval(Duration::from_secs(30));

    loop {
        interval.tick().await; // Wait for the next tick

        // Skip if indexer is still syncing
        if wait_for_syncing && !data_indexers_are_synced(data_type).await {
            continue;
        }

        let tasks: Vec<_> = monitoring_config
            .sources(data_type.clone())
            .iter()
            .flat_map(|(pair, sources)| match data_type {
                DataType::Spot => {
                    if is_long_tail_asset(pair) {
                        vec![tokio::spawn(Box::pin(
                            processing::spot::process_long_tail_asset(
                                pool.clone(),
                                pair.clone(),
                                sources.to_vec(),
                            ),
                        ))]
                    } else {
                        vec![
                            tokio::spawn(Box::pin(processing::spot::process_data_by_pair(
                                pool.clone(),
                                pair.clone(),
                            ))),
                            tokio::spawn(Box::pin(
                                processing::spot::process_data_by_pair_and_sources(
                                    pool.clone(),
                                    pair.clone(),
                                    sources.to_vec(),
                                ),
                            )),
                        ]
                    }
                }
                // TODO: Long tail assets aren't treated as such for Future data
                DataType::Future => {
                    vec![
                        tokio::spawn(Box::pin(processing::future::process_data_by_pair(
                            pool.clone(),
                            pair.clone(),
                        ))),
                        tokio::spawn(Box::pin(
                            processing::future::process_data_by_pair_and_sources(
                                pool.clone(),
                                pair.clone(),
                                sources.to_vec(),
                            ),
                        )),
                    ]
                }
            })
            .collect();

        let results: Vec<_> = futures::future::join_all(tasks).await;
        log_tasks_results(data_type.into(), results);
    }
}

pub(crate) async fn publisher_monitor(
    pool: Pool<AsyncDieselConnectionManager<AsyncPgConnection>>,
    wait_for_syncing: bool,
) {
    log::info!("[PUBLISHERS] Monitoring Publishers..");

    let mut interval = interval(Duration::from_secs(30));
    let monitoring_config: arc_swap::Guard<std::sync::Arc<config::Config>> = get_config(None).await;

    loop {
        interval.tick().await; // Wait for the next tick

        // Skip if indexer is still syncing
        if wait_for_syncing && !data_indexers_are_synced(&DataType::Spot).await {
            continue;
        }

        let tasks: Vec<_> = monitoring_config
            .all_publishers()
            .iter()
            .flat_map(|(publisher, address)| {
                vec![
                    tokio::spawn(Box::pin(check_publisher_balance(
                        publisher.clone(),
                        *address,
                    ))),
                    tokio::spawn(Box::pin(processing::spot::process_data_by_publisher(
                        pool.clone(),
                        publisher.clone(),
                    ))),
                    tokio::spawn(Box::pin(processing::future::process_data_by_publisher(
                        pool.clone(),
                        publisher.clone(),
                    ))),
                ]
            })
            .collect();

        let results: Vec<_> = futures::future::join_all(tasks).await;
        log_tasks_results("PUBLISHERS", results);
    }
}

pub(crate) async fn vrf_monitor(pool: Pool<AsyncDieselConnectionManager<AsyncPgConnection>>) {
    log::info!("[VRF] Monitoring VRF requests..");

    let monitoring_config = get_config(None).await;
    let mut interval = interval(Duration::from_secs(30));
    loop {
        interval.tick().await; // Wait for the next tick

        let tasks: Vec<_> = vec![
            tokio::spawn(Box::pin(processing::vrf::check_vrf_balance(
                monitoring_config.network().vrf_address,
            ))),
            tokio::spawn(Box::pin(processing::vrf::check_vrf_request_count(
                pool.clone(),
            ))),
            tokio::spawn(Box::pin(processing::vrf::check_vrf_time_since_last_handle(
                pool.clone(),
            ))),
            tokio::spawn(Box::pin(
                processing::vrf::check_vrf_oldest_request_pending_status_duration(pool.clone()),
            )),
        ];

        let results: Vec<_> = futures::future::join_all(tasks).await;
        log_tasks_results("VRF", results);
    }
}

<<<<<<< HEAD

pub(crate) async fn evm_monitor() {
    log::info!("[EVM] Monitoring EVM..");
    let mut interval = interval(Duration::from_secs(30));
=======
pub(crate) async fn hyperlane_dispatch_monitor(
    pool: Pool<AsyncDieselConnectionManager<AsyncPgConnection>>,
    wait_for_syncing: bool,
) {
    let mut interval = interval(Duration::from_secs(5));
>>>>>>> 63edb69f

    loop {
        interval.tick().await; // Wait for the next tick

<<<<<<< HEAD
        let tasks: Vec<_> = vec![tokio::spawn(Box::pin(processing::evm::check_feed_update_state()))];

        let results: Vec<_> = futures::future::join_all(tasks).await;
        log_tasks_results("EVM", results);
=======
        // Skip if indexer is still syncing
        if wait_for_syncing && !indexers_are_synced("pragma_devnet_dispatch_event").await {
            continue;
        }

        let tasks: Vec<_> = vec![tokio::spawn(Box::pin(
            processing::dispatch::process_dispatch_events(pool.clone()),
        ))];
        let results: Vec<_> = futures::future::join_all(tasks).await;
        log_tasks_results("Dispatch", results);
>>>>>>> 63edb69f
    }
}<|MERGE_RESOLUTION|>--- conflicted
+++ resolved
@@ -299,38 +299,38 @@
     }
 }
 
-<<<<<<< HEAD
-
-pub(crate) async fn evm_monitor() {
-    log::info!("[EVM] Monitoring EVM..");
-    let mut interval = interval(Duration::from_secs(30));
-=======
+
+
 pub(crate) async fn hyperlane_dispatch_monitor(
     pool: Pool<AsyncDieselConnectionManager<AsyncPgConnection>>,
     wait_for_syncing: bool,
 ) {
     let mut interval = interval(Duration::from_secs(5));
->>>>>>> 63edb69f
-
-    loop {
-        interval.tick().await; // Wait for the next tick
-
-<<<<<<< HEAD
+
+    loop {
+        interval.tick().await; // Wait for the next tick
+               // Skip if indexer is still syncing
+        if wait_for_syncing && !indexers_are_synced("pragma_devnet_dispatch_event").await {
+                continue;
+            }
+    
+            let tasks: Vec<_> = vec![tokio::spawn(Box::pin(
+                processing::dispatch::process_dispatch_events(pool.clone()),
+            ))];
+            let results: Vec<_> = futures::future::join_all(tasks).await;
+            log_tasks_results("Dispatch", results);
+        }
+    }
+
+    pub(crate) async fn evm_monitor() {
+        log::info!("[EVM] Monitoring EVM..");
+        let mut interval = interval(Duration::from_secs(30));
+        loop {
+            interval.tick().await; // Wait for the next tick
         let tasks: Vec<_> = vec![tokio::spawn(Box::pin(processing::evm::check_feed_update_state()))];
 
         let results: Vec<_> = futures::future::join_all(tasks).await;
         log_tasks_results("EVM", results);
-=======
-        // Skip if indexer is still syncing
-        if wait_for_syncing && !indexers_are_synced("pragma_devnet_dispatch_event").await {
-            continue;
-        }
-
-        let tasks: Vec<_> = vec![tokio::spawn(Box::pin(
-            processing::dispatch::process_dispatch_events(pool.clone()),
-        ))];
-        let results: Vec<_> = futures::future::join_all(tasks).await;
-        log_tasks_results("Dispatch", results);
->>>>>>> 63edb69f
-    }
-}+    }
+}
+ 