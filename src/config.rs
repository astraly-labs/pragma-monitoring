--- conflicted
+++ resolved
@@ -234,18 +234,17 @@
         &self.publishers
     }
 
-<<<<<<< HEAD
     pub fn evm_configs(&self) -> &[EvmConfig] {
         &self.evm_config
     }
 
     pub fn feed_registry_address(&self) -> &Option<Felt>{
         &self.feed_registry_address
-=======
+    }
+    
     /// Check if the configuration is set for a Pragma Chain
     pub fn is_pragma_chain(&self) -> bool {
         matches!(self.network.name, NetworkName::PragmaDevnet)
->>>>>>> 63edb69f
     }
 }
 
