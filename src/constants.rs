use phf::phf_map;

<<<<<<< HEAD
use crate::coingecko::get_coingecko_mappings;
pub(crate) static LOW_SOURCES_THRESHOLD: usize = 6;

lazy_static! {
    pub static ref COINGECKO_IDS: ArcSwap<HashMap<String, String>> =
        ArcSwap::new(Arc::new(HashMap::new()));
}

#[allow(dead_code)]
pub async fn initialize_coingecko_mappings() {
    match get_coingecko_mappings().await {
        Ok(mappings) => {
            COINGECKO_IDS.store(Arc::new(mappings));
            tracing::info!("Successfully initialized CoinGecko mappings");
        }
        Err(e) => {
            tracing::error!("Failed to initialize CoinGecko mappings: {}", e);
            // Don't panic, just log the error
            tracing::warn!("Continuing without CoinGecko mappings");
        }
    }
}

lazy_static! {
    /// TODO: Current storage of long tail assets here is not really good.
    /// We should probably store them either in a yaml config file or a
    /// database (cons of a database => update the threshold/pairs without restarting
    /// the monitoring service).
    ///
    /// Stores the threshold for when:
    ///     - `low`: the pair has 6 sources or less
    ///     - `high`: the pair has more than 6 sources.
    pub static ref LONG_TAIL_ASSETS: HashMap<String, (f64, f64)> = {
        let mut map = HashMap::new();
        map.insert("ZEND/USD".to_string(), (0.05, 0.03));
        map.insert("NSTR/USD".to_string(), (0.05, 0.03));
        map.insert("LUSD/USD".to_string(), (0.05, 0.03));
        map.insert("LORDS/USD".to_string(), (0.05, 0.03));
        map
    };

    /// Stores the pairs that are long tail assets and have a conversion rate
    /// to USD.
    /// The conversion rate is used to convert the price of the pair to USD
    /// and then compare it to the reference price.
    /// The conversion rate is stored in the `LST_CONVERSION_RATE` metric.
    /// The conversion rate is used to convert the price of the pair to USD
    /// and then compare it to the reference price.
    pub static ref LST_PAIRS: HashSet<&'static str> = {
        let mut set = HashSet::new();
        set.insert("XSTRK/STRK");
        set.insert("SSTRK/STRK");
        set.insert("KSTRK/STRK");
        set
    };

    /// We have a list of assets that are defined as long tail assets.
    /// They have lower liquidity and higher volatilty - thus, it is trickier
    /// to track their prices and have good alerting.
    /// Our way of dealing with those assets is:
    /// - we don't use the usual metrics "price_deviation" below
    /// - instead, we compare all the sources one to one and if the deviation
    /// between the two is greater than a certain threshold, we send an alert.
    ///
    /// "LONG_TAIL_ASSET_THRESHOLD" will contain the long tail assets pairs
    /// and the threshold.
    /// "LONG_TAIL_ASSET_DEVIATION" will contain the deviation between two sources.
    ///
    /// We define all the long tail assets in the config::init_long_tail_asset_configuration
    /// function.
    ///
    pub static ref LONG_TAIL_ASSET_THRESHOLD: GaugeVec = register_gauge_vec!(
        opts!(
            "long_tail_asset_threshold",
            "Deviation threshold configuration for long tail assets"
        ),
        &["pair", "type"]
    )
    .unwrap();
    pub static ref LONG_TAIL_ASSET_SOURCE_DEVIATION: GaugeVec = register_gauge_vec!(
        opts!(
            "long_tail_asset_source_deviation",
            "Deviation of each source from our onchain aggregated price for long tail assets"
        ),
        &["network", "pair", "type", "source"]
    ).unwrap();
    pub static ref LONG_TAIL_ASSET_TOTAL_SOURCES: GaugeVec = register_gauge_vec!(
        opts!(
            "long_tail_asset_total_sources",
            "Total number of sources for long tail assets"
        ),
        &["network", "pair", "type"]
    ).unwrap();

    // Regular metrics below

    pub static ref TIME_SINCE_LAST_UPDATE_PUBLISHER: GaugeVec = register_gauge_vec!(
        opts!(
            "time_since_last_update_seconds",
            "Time since the last update in seconds."
        ),
        &["network", "publisher", "type"]
    )
    .unwrap();
    pub static ref PAIR_PRICE: GaugeVec = register_gauge_vec!(
        opts!("pair_price", "Price of the pair from the source."),
        &["network", "pair", "source", "type"]
    )
    .unwrap();
    pub static ref TIME_SINCE_LAST_UPDATE_PAIR_ID: GaugeVec = register_gauge_vec!(
        opts!(
            "time_since_last_update_pair_id",
            "Time since the last update in seconds."
        ),
        &["network", "pair", "type"]
    )
    .unwrap();
    pub static ref PRICE_DEVIATION: GaugeVec = register_gauge_vec!(
        opts!(
            "price_deviation",
            "Price deviation for a source compared to a reference price (DefiLlama)."
        ),
        &["network", "pair", "source", "type"]
    )
    .unwrap();
    pub static ref PRICE_DEVIATION_SOURCE: GaugeVec = register_gauge_vec!(
        opts!(
            "price_deviation_source",
            "Price deviation for a source compared to our oracle price."
        ),
        &["network", "pair", "source", "type"]
    )
    .unwrap();
    pub static ref NUM_SOURCES: IntGaugeVec = register_int_gauge_vec!(
        opts!(
            "num_sources",
            "Number of sources that have published data for a pair."
        ),
        &["network", "pair", "type"]
    )
    .unwrap();
    pub static ref INDEXER_BLOCKS_LEFT: IntGaugeVec = register_int_gauge_vec!(
        opts!(
            "indexer_blocks_left",
            "Number of blocks left to index for a given indexer."
        ),
        &["network", "type"]
    )
    .unwrap();
    pub static ref PUBLISHER_BALANCE: GaugeVec = register_gauge_vec!(
        opts!("publisher_balance", "Balance of the publisher in ETH"),
        &["network", "publisher"]
    )
    .unwrap();
    pub static ref API_PRICE_DEVIATION: GaugeVec = register_gauge_vec!(
        opts!(
            "api_price_deviation",
            "Price deviation for our API compared to a reference price (DefiLlama)."
        ),
        &["network", "pair"]
    )
    .unwrap();
    pub static ref ON_OFF_PRICE_DEVIATION: GaugeVec = register_gauge_vec!(
        opts!(
            "on_off_price_deviation",
            "Median on chain price deviation compared to a reference price (Defillama)."
        ),
        &["network", "pair", "type"]
    )
    .unwrap();
    pub static ref API_TIME_SINCE_LAST_UPDATE: GaugeVec = register_gauge_vec!(
        opts!(
            "api_time_since_last_update",
            "Time since the last update in seconds."
        ),
        &["network", "pair"]
    )
    .unwrap();
    pub static ref API_NUM_SOURCES: IntGaugeVec = register_int_gauge_vec!(
        opts!(
            "api_num_sources",
            "Number of sources aggregated for a pair."
        ),
        &["network", "pair"]
    )
    .unwrap();
    pub static ref API_SEQUENCER_DEVIATION: GaugeVec = register_gauge_vec!(
        opts!(
            "api_sequencer_deviation",
            "Price deviation from starknet gateway price."
        ),
        &["network"]
    )
    .unwrap();
    pub static ref VRF_BALANCE: GaugeVec = register_gauge_vec!(
        opts!("vrf_balance", "Balance of the VRF contract in ETH"),
        &["network"]
    )
    .unwrap();
    pub static ref VRF_REQUESTS_COUNT: GaugeVec = register_gauge_vec!(
        opts!(
            "vrf_requests_count",
            "Number of requests for a given network and a status."
        ),
        &["network", "status"]
    )
    .unwrap();
    pub static ref VRF_TIME_SINCE_LAST_HANDLE_REQUEST: GaugeVec = register_gauge_vec!(
        opts!(
            "vrf_time_since_last_handle_request",
            "Time since the latest request was handled for a given network."
        ),
        &["network"]
    )
    .unwrap();
    pub static ref VRF_TIME_SINCE_OLDEST_REQUEST_IN_PENDING_STATUS: GaugeVec = register_gauge_vec!(
        opts!(
            "vrf_time_since_oldest_request_in_pending_status",
            "Time in seconds that the oldest pending VRF request has been in the initial status for a given network."
        ),
        &["network"]
    )
    .unwrap();
    // LST conversion rate metrics
    pub static ref LST_CONVERSION_RATE: GaugeVec = register_gauge_vec!(
        opts!(
            "lst_conversion_rate",
            "Conversion rate for LST pairs"
        ),
        &["network", "pair"]
    ).unwrap();
}
=======
#[allow(unused)]
pub(crate) static COINGECKO_IDS: phf::Map<&'static str, &'static str> = phf_map! {
    "BTC/USD" => "bitcoin",
    "ETH/USD" => "ethereum",
    "LUSD/USD" => "liquity-usd",
    "WBTC/USD" => "wrapped-bitcoin",
    "DAI/USD" => "dai",
    "USDC/USD" => "usd-coin",
    "USDT/USD" => "tether",
    "WSTETH/USD" => "wrapped-steth",
    "LORDS/USD" => "lords",
    "STRK/USD" => "starknet",
    "ZEND/USD" => "zklend-2",
    "NSTR/USD" => "nostra",
    "EKUBO/USD" => "ekubo-protocol",
    "XSTRK/USD" => "endur-fi-staked-strk",
};
>>>>>>> fd71cf5e

#[allow(unused)]
pub const FEE_TOKEN_DECIMALS: u32 = 18;
#[allow(unused)]
pub const FEE_TOKEN_ADDRESS: &str =
    "0x049d36570d4e46f48e99674bd3fcc84644ddd6b96f7c741b1562b82f9e004dc7";

pub const CONFIG_UPDATE_INTERVAL: u64 = 3 * 3600;<|MERGE_RESOLUTION|>--- conflicted
+++ resolved
@@ -1,239 +1,5 @@
 use phf::phf_map;
 
-<<<<<<< HEAD
-use crate::coingecko::get_coingecko_mappings;
-pub(crate) static LOW_SOURCES_THRESHOLD: usize = 6;
-
-lazy_static! {
-    pub static ref COINGECKO_IDS: ArcSwap<HashMap<String, String>> =
-        ArcSwap::new(Arc::new(HashMap::new()));
-}
-
-#[allow(dead_code)]
-pub async fn initialize_coingecko_mappings() {
-    match get_coingecko_mappings().await {
-        Ok(mappings) => {
-            COINGECKO_IDS.store(Arc::new(mappings));
-            tracing::info!("Successfully initialized CoinGecko mappings");
-        }
-        Err(e) => {
-            tracing::error!("Failed to initialize CoinGecko mappings: {}", e);
-            // Don't panic, just log the error
-            tracing::warn!("Continuing without CoinGecko mappings");
-        }
-    }
-}
-
-lazy_static! {
-    /// TODO: Current storage of long tail assets here is not really good.
-    /// We should probably store them either in a yaml config file or a
-    /// database (cons of a database => update the threshold/pairs without restarting
-    /// the monitoring service).
-    ///
-    /// Stores the threshold for when:
-    ///     - `low`: the pair has 6 sources or less
-    ///     - `high`: the pair has more than 6 sources.
-    pub static ref LONG_TAIL_ASSETS: HashMap<String, (f64, f64)> = {
-        let mut map = HashMap::new();
-        map.insert("ZEND/USD".to_string(), (0.05, 0.03));
-        map.insert("NSTR/USD".to_string(), (0.05, 0.03));
-        map.insert("LUSD/USD".to_string(), (0.05, 0.03));
-        map.insert("LORDS/USD".to_string(), (0.05, 0.03));
-        map
-    };
-
-    /// Stores the pairs that are long tail assets and have a conversion rate
-    /// to USD.
-    /// The conversion rate is used to convert the price of the pair to USD
-    /// and then compare it to the reference price.
-    /// The conversion rate is stored in the `LST_CONVERSION_RATE` metric.
-    /// The conversion rate is used to convert the price of the pair to USD
-    /// and then compare it to the reference price.
-    pub static ref LST_PAIRS: HashSet<&'static str> = {
-        let mut set = HashSet::new();
-        set.insert("XSTRK/STRK");
-        set.insert("SSTRK/STRK");
-        set.insert("KSTRK/STRK");
-        set
-    };
-
-    /// We have a list of assets that are defined as long tail assets.
-    /// They have lower liquidity and higher volatilty - thus, it is trickier
-    /// to track their prices and have good alerting.
-    /// Our way of dealing with those assets is:
-    /// - we don't use the usual metrics "price_deviation" below
-    /// - instead, we compare all the sources one to one and if the deviation
-    /// between the two is greater than a certain threshold, we send an alert.
-    ///
-    /// "LONG_TAIL_ASSET_THRESHOLD" will contain the long tail assets pairs
-    /// and the threshold.
-    /// "LONG_TAIL_ASSET_DEVIATION" will contain the deviation between two sources.
-    ///
-    /// We define all the long tail assets in the config::init_long_tail_asset_configuration
-    /// function.
-    ///
-    pub static ref LONG_TAIL_ASSET_THRESHOLD: GaugeVec = register_gauge_vec!(
-        opts!(
-            "long_tail_asset_threshold",
-            "Deviation threshold configuration for long tail assets"
-        ),
-        &["pair", "type"]
-    )
-    .unwrap();
-    pub static ref LONG_TAIL_ASSET_SOURCE_DEVIATION: GaugeVec = register_gauge_vec!(
-        opts!(
-            "long_tail_asset_source_deviation",
-            "Deviation of each source from our onchain aggregated price for long tail assets"
-        ),
-        &["network", "pair", "type", "source"]
-    ).unwrap();
-    pub static ref LONG_TAIL_ASSET_TOTAL_SOURCES: GaugeVec = register_gauge_vec!(
-        opts!(
-            "long_tail_asset_total_sources",
-            "Total number of sources for long tail assets"
-        ),
-        &["network", "pair", "type"]
-    ).unwrap();
-
-    // Regular metrics below
-
-    pub static ref TIME_SINCE_LAST_UPDATE_PUBLISHER: GaugeVec = register_gauge_vec!(
-        opts!(
-            "time_since_last_update_seconds",
-            "Time since the last update in seconds."
-        ),
-        &["network", "publisher", "type"]
-    )
-    .unwrap();
-    pub static ref PAIR_PRICE: GaugeVec = register_gauge_vec!(
-        opts!("pair_price", "Price of the pair from the source."),
-        &["network", "pair", "source", "type"]
-    )
-    .unwrap();
-    pub static ref TIME_SINCE_LAST_UPDATE_PAIR_ID: GaugeVec = register_gauge_vec!(
-        opts!(
-            "time_since_last_update_pair_id",
-            "Time since the last update in seconds."
-        ),
-        &["network", "pair", "type"]
-    )
-    .unwrap();
-    pub static ref PRICE_DEVIATION: GaugeVec = register_gauge_vec!(
-        opts!(
-            "price_deviation",
-            "Price deviation for a source compared to a reference price (DefiLlama)."
-        ),
-        &["network", "pair", "source", "type"]
-    )
-    .unwrap();
-    pub static ref PRICE_DEVIATION_SOURCE: GaugeVec = register_gauge_vec!(
-        opts!(
-            "price_deviation_source",
-            "Price deviation for a source compared to our oracle price."
-        ),
-        &["network", "pair", "source", "type"]
-    )
-    .unwrap();
-    pub static ref NUM_SOURCES: IntGaugeVec = register_int_gauge_vec!(
-        opts!(
-            "num_sources",
-            "Number of sources that have published data for a pair."
-        ),
-        &["network", "pair", "type"]
-    )
-    .unwrap();
-    pub static ref INDEXER_BLOCKS_LEFT: IntGaugeVec = register_int_gauge_vec!(
-        opts!(
-            "indexer_blocks_left",
-            "Number of blocks left to index for a given indexer."
-        ),
-        &["network", "type"]
-    )
-    .unwrap();
-    pub static ref PUBLISHER_BALANCE: GaugeVec = register_gauge_vec!(
-        opts!("publisher_balance", "Balance of the publisher in ETH"),
-        &["network", "publisher"]
-    )
-    .unwrap();
-    pub static ref API_PRICE_DEVIATION: GaugeVec = register_gauge_vec!(
-        opts!(
-            "api_price_deviation",
-            "Price deviation for our API compared to a reference price (DefiLlama)."
-        ),
-        &["network", "pair"]
-    )
-    .unwrap();
-    pub static ref ON_OFF_PRICE_DEVIATION: GaugeVec = register_gauge_vec!(
-        opts!(
-            "on_off_price_deviation",
-            "Median on chain price deviation compared to a reference price (Defillama)."
-        ),
-        &["network", "pair", "type"]
-    )
-    .unwrap();
-    pub static ref API_TIME_SINCE_LAST_UPDATE: GaugeVec = register_gauge_vec!(
-        opts!(
-            "api_time_since_last_update",
-            "Time since the last update in seconds."
-        ),
-        &["network", "pair"]
-    )
-    .unwrap();
-    pub static ref API_NUM_SOURCES: IntGaugeVec = register_int_gauge_vec!(
-        opts!(
-            "api_num_sources",
-            "Number of sources aggregated for a pair."
-        ),
-        &["network", "pair"]
-    )
-    .unwrap();
-    pub static ref API_SEQUENCER_DEVIATION: GaugeVec = register_gauge_vec!(
-        opts!(
-            "api_sequencer_deviation",
-            "Price deviation from starknet gateway price."
-        ),
-        &["network"]
-    )
-    .unwrap();
-    pub static ref VRF_BALANCE: GaugeVec = register_gauge_vec!(
-        opts!("vrf_balance", "Balance of the VRF contract in ETH"),
-        &["network"]
-    )
-    .unwrap();
-    pub static ref VRF_REQUESTS_COUNT: GaugeVec = register_gauge_vec!(
-        opts!(
-            "vrf_requests_count",
-            "Number of requests for a given network and a status."
-        ),
-        &["network", "status"]
-    )
-    .unwrap();
-    pub static ref VRF_TIME_SINCE_LAST_HANDLE_REQUEST: GaugeVec = register_gauge_vec!(
-        opts!(
-            "vrf_time_since_last_handle_request",
-            "Time since the latest request was handled for a given network."
-        ),
-        &["network"]
-    )
-    .unwrap();
-    pub static ref VRF_TIME_SINCE_OLDEST_REQUEST_IN_PENDING_STATUS: GaugeVec = register_gauge_vec!(
-        opts!(
-            "vrf_time_since_oldest_request_in_pending_status",
-            "Time in seconds that the oldest pending VRF request has been in the initial status for a given network."
-        ),
-        &["network"]
-    )
-    .unwrap();
-    // LST conversion rate metrics
-    pub static ref LST_CONVERSION_RATE: GaugeVec = register_gauge_vec!(
-        opts!(
-            "lst_conversion_rate",
-            "Conversion rate for LST pairs"
-        ),
-        &["network", "pair"]
-    ).unwrap();
-}
-=======
 #[allow(unused)]
 pub(crate) static COINGECKO_IDS: phf::Map<&'static str, &'static str> = phf_map! {
     "BTC/USD" => "bitcoin",
@@ -251,7 +17,6 @@
     "EKUBO/USD" => "ekubo-protocol",
     "XSTRK/USD" => "endur-fi-staked-strk",
 };
->>>>>>> fd71cf5e
 
 #[allow(unused)]
 pub const FEE_TOKEN_DECIMALS: u32 = 18;
